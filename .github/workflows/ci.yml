name: CI

on:
  push:
    branches: [ main ]
  pull_request:
    # branches: [ main ]

env:
  CARGO_TERM_COLOR: always

jobs:
  check:
    runs-on: ubuntu-24.04
    env:
      FORCE_COLOR: 1
    steps:
      - uses: actions/checkout@v4
      - uses: crate-ci/typos@master
      - uses: Swatinem/rust-cache@v2
      - run: rm rust-toolchain.toml
        shell: bash
      - uses: dtolnay/rust-toolchain@master
        with:
          toolchain: nightly
          components: rustfmt, clippy
      - name: Cargo version
        run: cargo --version
      - name: Check format
        run: cargo fmt --all -- --check
      - name: Check clippy
        run: cargo clippy --all-targets --all-features -- --deny warnings

  test:
    runs-on: ${{ matrix.os }}
    strategy:
      fail-fast: false
      matrix:
        os: [ windows-latest, macos-latest, ubuntu-latest ]
        rust: [ "1.80.0", "stable", "nightly" ]
    env:
      RUST_BACKTRACE: 1
    steps:
      - uses: actions/checkout@v4
      - uses: Swatinem/rust-cache@v2
      - run: rm rust-toolchain.toml
      - uses: dtolnay/rust-toolchain@master
        with:
          toolchain: ${{ matrix.rust }}
<<<<<<< HEAD
          components: rustfmt, clippy

      - name: Check format
        if: ${{ matrix.rust == 'nightly' }}
        run: cargo +${{ matrix.rust }} fmt -p rt-trace -- --check

      - name: Check clippy
        if: ${{ matrix.rust == 'nightly' }}
        run: cargo +${{ matrix.rust }} clippy -p rt-trace --all-targets --all-features -- --deny warnings

      - name: Build
        run: cargo +${{ matrix.rust }} build -p rt-trace --all-targets

      - name: Run tests
        run: |
          cargo +${{ matrix.rust }} test -p rt-trace --all-targets -- --nocapture
          cargo +${{ matrix.rust }} test -p rt-trace --doc

      # - name: Run examples
      #   run: |
      #     cargo +${{ matrix.rust }} run --example asynchronous
      #     cargo +${{ matrix.rust }} run --example synchronous
      #     cargo +${{ matrix.rust }} run --example get_started
      #     cargo +${{ matrix.rust }} run --package test-statically-disable
=======
      - uses: taiki-e/install-action@v2
        with:
          tool: nextest,cargo-nextest

      - name: Cargo version
        run: cargo --version

      - name: Build
        run: cargo build --workspace --all-targets

      - name: Run tests
        run: |
          cargo nextest run --workspace
          cargo test --doc

      - name: Run examples
        run: |
          cargo run --example asynchronous
          cargo run --example synchronous
          cargo run --example basic
          cargo run --package test-statically-disable
>>>>>>> f9f818f9
<|MERGE_RESOLUTION|>--- conflicted
+++ resolved
@@ -47,8 +47,9 @@
       - uses: dtolnay/rust-toolchain@master
         with:
           toolchain: ${{ matrix.rust }}
-<<<<<<< HEAD
-          components: rustfmt, clippy
+      - uses: taiki-e/install-action@v2
+        with:
+          tool: nextest,cargo-nextest
 
       - name: Check format
         if: ${{ matrix.rust == 'nightly' }}
@@ -71,27 +72,4 @@
       #     cargo +${{ matrix.rust }} run --example asynchronous
       #     cargo +${{ matrix.rust }} run --example synchronous
       #     cargo +${{ matrix.rust }} run --example get_started
-      #     cargo +${{ matrix.rust }} run --package test-statically-disable
-=======
-      - uses: taiki-e/install-action@v2
-        with:
-          tool: nextest,cargo-nextest
-
-      - name: Cargo version
-        run: cargo --version
-
-      - name: Build
-        run: cargo build --workspace --all-targets
-
-      - name: Run tests
-        run: |
-          cargo nextest run --workspace
-          cargo test --doc
-
-      - name: Run examples
-        run: |
-          cargo run --example asynchronous
-          cargo run --example synchronous
-          cargo run --example basic
-          cargo run --package test-statically-disable
->>>>>>> f9f818f9
+      #     cargo +${{ matrix.rust }} run --package test-statically-disable