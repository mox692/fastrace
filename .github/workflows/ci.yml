--- conflicted
+++ resolved
@@ -4,10 +4,6 @@
   push:
     branches: [ main, rt-trace-dev ]
   pull_request:
-<<<<<<< HEAD
-    # branches: [ main ]
-=======
->>>>>>> fa658b3c
 
 env:
   CARGO_TERM_COLOR: always
@@ -21,11 +17,7 @@
       - uses: actions/checkout@v4
       # - uses: crate-ci/typos@master
       - uses: Swatinem/rust-cache@v2
-<<<<<<< HEAD
-      - uses: dtolnay/rust-toolchain@master
-=======
       - uses: dtolnay/rust-toolchain@stable
->>>>>>> fa658b3c
         with:
           toolchain: stable
           components: rustfmt, clippy
@@ -81,24 +73,6 @@
 
       - name: Check clippy
         if: ${{ matrix.rust == 'nightly' }}
-<<<<<<< HEAD
-        run: cargo +${{ matrix.rust }} clippy -p rt-trace --all-targets --all-features -- --deny warnings
-
-      - name: Build
-        run: cargo +${{ matrix.rust }} build -p rt-trace --all-targets
-
-      - name: Run tests
-        run: |
-          cargo +${{ matrix.rust }} test -p rt-trace --all-targets -- --nocapture
-          cargo +${{ matrix.rust }} test -p rt-trace --doc
-
-      # - name: Run examples
-      #   run: |
-      #     cargo +${{ matrix.rust }} run --example asynchronous
-      #     cargo +${{ matrix.rust }} run --example synchronous
-      #     cargo +${{ matrix.rust }} run --example get_started
-      #     cargo +${{ matrix.rust }} run --package test-statically-disable
-=======
         run: cargo +${{ matrix.rust }} clippy -p rt-trace --lib --all-features -- --deny warnings
 
       - name: Build
@@ -107,5 +81,4 @@
       - name: Run tests
         run: |
           cargo +${{ matrix.rust }} test -p rt-trace --lib -- --nocapture
-          cargo +${{ matrix.rust }} test -p rt-trace --doc
->>>>>>> fa658b3c
+          cargo +${{ matrix.rust }} test -p rt-trace --doc