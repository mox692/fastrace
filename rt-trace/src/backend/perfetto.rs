// Reference
// * https://perfetto.dev/docs/reference/synthetic-track-event

use super::perfetto_protos;
use super::perfetto_protos::DebugAnnotation;
use super::perfetto_protos::debug_annotation;
use super::perfetto_protos::debug_annotation::Value;
use crate::Type;
use crate::consumer::SpanConsumer;
use crate::span::ProcessDiscriptor;
use crate::span::RawSpan;
use crate::span::ThreadDiscriptor;
use crate::span_queue::DEFAULT_BATCH_SIZE;
use crate::utils::object_pool::Pool;
use crate::utils::object_pool::Puller;
use crate::utils::object_pool::Reusable;
use bytes::BytesMut;
use core::cell::RefCell;
use fastant::Anchor;
use fastant::Instant;
use once_cell::sync::Lazy;
use perfetto_protos::{
    ProcessDescriptor, ThreadDescriptor, TracePacket, TrackDescriptor, TrackEvent,
    trace_packet::{Data, OptionalTrustedPacketSequenceId, OptionalTrustedUid},
    track_descriptor::StaticOrDynamicName,
    track_event::{self, NameField},
};
use prost::Message;
use std::{fs::File, io::Write, path::Path};

<<<<<<< HEAD
fn trace_packet_init() -> Vec<TracePacket> {
    vec![TracePacket::default(); DEFAULT_BATCH_SIZE * 2]
}

fn clear<T>(_vec: &mut T) {
    // do nothing
}

static TRACE_PACKETS_POOL: Lazy<Pool<Vec<TracePacket>>> =
    Lazy::new(|| Pool::new(trace_packet_init, clear::<Vec<TracePacket>>));
static DEBUG_ANNOTATION_POOL: Lazy<Pool<Vec<DebugAnnotation>>> =
    Lazy::new(|| Pool::new(Vec::new, clear::<Vec<DebugAnnotation>>));
=======
fn init() -> Vec<TracePacket> {
    vec![TracePacket::default(); DEFAULT_BATCH_SIZE * 2]
}

fn clear(_vec: &mut Vec<TracePacket>) {
    // do nothing
}

static TRACE_PACKETS_POOL: Lazy<Pool<Vec<TracePacket>>> = Lazy::new(|| Pool::new(init, clear));
>>>>>>> b19bd0ca

thread_local! {
    static TRACE_PACKETS_PULLER: RefCell<Puller<'static, Vec<TracePacket>>> = RefCell::new(TRACE_PACKETS_POOL.puller(2));
    static DEBUG_ANNOTATION_PULLER: RefCell<Puller<'static, Vec<DebugAnnotation>>> = RefCell::new(DEBUG_ANNOTATION_POOL.puller(2));
}

struct TracePackets(pub(crate) Reusable<'static, Vec<TracePacket>>);
<<<<<<< HEAD
struct DebugAnnotations(pub(crate) Reusable<'static, Vec<DebugAnnotation>>);
=======
>>>>>>> b19bd0ca

impl Default for TracePackets {
    fn default() -> Self {
        TRACE_PACKETS_PULLER
            .try_with(|puller| TracePackets(puller.borrow_mut().pull()))
<<<<<<< HEAD
            .unwrap_or_else(|_| {
                TracePackets(Reusable::new(&*TRACE_PACKETS_POOL, trace_packet_init()))
            })
    }
}

impl Default for DebugAnnotations {
    fn default() -> Self {
        DEBUG_ANNOTATION_PULLER
            .try_with(|puller| DebugAnnotations(puller.borrow_mut().pull()))
            .unwrap_or_else(|_| DebugAnnotations(Reusable::new(&*&DEBUG_ANNOTATION_POOL, vec![])))
=======
            .unwrap_or_else(|_| TracePackets(Reusable::new(&*TRACE_PACKETS_POOL, init())))
>>>>>>> b19bd0ca
    }
}

/// Reporter implementation for Perfetto tracing.
pub struct PerfettoReporter {
    pid: i32,
    output: File,
}

impl PerfettoReporter {
    #[inline]
    pub fn new(path: impl AsRef<Path>) -> Self {
        Self {
            pid: std::process::id() as i32,
            output: File::create(path.as_ref()).expect("Failed to create output file"),
        }
    }
}

/// Docs: https://perfetto.dev/docs/reference/trace-packet-proto#DebugAnnotation
#[inline]
fn create_debug_annotations() -> Vec<DebugAnnotation> {
    // TODO: use object pool to reduce the number of allocations.
    let mut debug_annotation = DebugAnnotation::default();
    let name_field = debug_annotation::NameField::Name("key1".to_string());
    let value = Value::StringValue("value1".to_string());
    debug_annotation.name_field = Some(name_field);
    debug_annotation.value = Some(value);

    // TODO: avoid allocation
    vec![debug_annotation]
}

/// Docs: https://perfetto.dev/docs/reference/trace-packet-proto#TrackEvent
#[inline]
fn create_track_event(
    name: Option<String>,
    track_uuid: u64,
    event_type: Option<track_event::Type>,
    debug_annotations: Vec<DebugAnnotation>,
) -> TrackEvent {
    TrackEvent {
        track_uuid: Some(track_uuid),
        name_field: name.map(NameField::Name),
        r#type: event_type.map(|typ| typ.into()),
        debug_annotations,
        ..Default::default()
    }
}

/// Docs: https://perfetto.dev/docs/reference/trace-packet-proto#ProcessDescriptor
#[inline]
fn create_process_descriptor(pid: i32) -> ProcessDescriptor {
    ProcessDescriptor {
        pid: Some(pid),
        ..Default::default()
    }
}

/// Docs https://perfetto.dev/docs/reference/trace-packet-proto#TrackDescriptor
#[inline]
fn create_track_descriptor(
    uuid: u64,
    name: Option<String>,
    process: Option<ProcessDescriptor>,
    thread: Option<ThreadDescriptor>,
) -> TrackDescriptor {
    TrackDescriptor {
        uuid: Some(uuid),
        static_or_dynamic_name: name.map(StaticOrDynamicName::Name),
        process,
        thread,
        ..Default::default()
    }
}

#[inline]
fn create_thread_descriptor(pid: i32, thread_id: usize, thread_name: String) -> ThreadDescriptor {
    ThreadDescriptor {
        pid: Some(pid),
        tid: Some(thread_id as i32),
        thread_name: Some(thread_name),
        ..Default::default()
    }
}
/// Appends a thread descriptor packet to the trace if not already sent.
fn append_thread_descriptor(
    trace: &mut TracePacket,
    thread_info: &crate::span::ThreadDiscriptor,
    pid: i32,
    track_uuid: u64,
) {
    // TODO: avoid string allocation
    // TODO: get_or_insert thread name to TLS.
    let thread_name = thread_info.thread_name.clone();
    let thread_descriptor = create_thread_descriptor(pid, track_uuid as usize, thread_name.clone());
    let track_descriptor = create_track_descriptor(
        track_uuid,
        // TODO: avoid allocation
        Some(thread_name),
        Some(create_process_descriptor(pid)),
        Some(thread_descriptor),
    );

    trace.data = Some(Data::TrackDescriptor(track_descriptor));
    trace.optional_trusted_uid = Some(OptionalTrustedUid::TrustedUid(42));
}

fn append_process_descriptor(trace: &mut TracePacket, pid: i32, track_uuid: u64) {
    let process_descriptor = create_process_descriptor(pid);
    let track_descriptor =
        create_track_descriptor(track_uuid, None, Some(process_descriptor), None);

    trace.data = Some(Data::TrackDescriptor(track_descriptor));
    trace.optional_trusted_uid = Some(OptionalTrustedUid::TrustedUid(42));
<<<<<<< HEAD
=======
    // Insert the packet at the beginning
    // trace.insert(0, packet);
>>>>>>> b19bd0ca
}
struct Trace {
    pub(self) inner: TracePackets,
}

impl Trace {
    #[inline]
    fn new() -> Self {
        Self {
            inner: TracePackets::default(),
        }
    }

    #[inline]
    fn insert(&mut self, index: usize, packet: TracePacket) {
        self.inner.0.insert(index, packet);
    }

    #[inline]
    fn write(&mut self, output: &mut File, num_packets: usize) {
        // The next pooled object will be temporarily assigned to `self.inner` to avoid borrowing issues.
        let next = TracePackets::default();
        let current = std::mem::replace(&mut self.inner, next);

        let mut packet = current.0.into_inner();

        // SAFETY: num_packets is less than DEFAULT_BATCH_SIZE * 2, and vec is initialized.
        unsafe { packet.set_len(num_packets) };

        let mut trace = perfetto_protos::Trace { packet };
        // TODO: use pool
        let mut buf = BytesMut::with_capacity(DEFAULT_BATCH_SIZE * 2);
        trace.encode(&mut buf).unwrap();
        output.write_all(&buf).unwrap();
        output.flush().unwrap();

        // SAFETY: the cap of vec is `DEFAULT_BATCH_SIZE * 2` and vec is initialized.
        unsafe { trace.packet.set_len(DEFAULT_BATCH_SIZE * 2) };

        // The original `TracePackets` is now stored in `self.inner`, and the temporary pooled object
        // will be dropped (injected to the pool again).
        self.inner = TracePackets(Reusable::new(&*TRACE_PACKETS_POOL, trace.packet));
    }
}

impl SpanConsumer for PerfettoReporter {
    fn consume(&mut self, spans: &[RawSpan]) {
        let mut trace = Trace::new();

        let pid = self.pid;
        // TODO: move to elsewhere?
        let anchor = Anchor::new();

        let mut packets = trace.inner.0.into_inner();
        let mut num_packets = 0;
        for span in spans {
            // SAFETY: it is garantee that index is less that 1024 and packets have 1024 len
            let packet = unsafe { packets.get_unchecked_mut(num_packets) };
            match &span.typ {
                Type::ProcessDiscriptor(_) => {
                    append_process_descriptor(packet, pid, span.thread_id);
                    packets.swap(0, num_packets);
                    num_packets += 1;
                }
                Type::ThreadDiscriptor(d) => {
                    append_thread_descriptor(packet, d, self.pid, span.thread_id);
                    packets.swap(0, num_packets);
                    num_packets += 1;
                }
                Type::RunTask(_) => {
                    // Start event packet
<<<<<<< HEAD
                    // let debug_annotations = create_debug_annotations();
                    // let start_event = create_track_event(
                    //     Some(span.typ.type_name_string()),
                    //     span.thread_id,
                    //     Some(track_event::Type::SliceBegin),
                    //     debug_annotations,
                    // );
                    // proposed change
                    match &mut packet.data {
                        Some(Data::TrackEvent(trackevent)) => {
                            let debug_annotations = &mut trackevent.debug_annotations;
                            // TODO: update debug_annotations data
                        }
                        Some(Data::TrackDescriptor(_)) | None => {
                            let debug_annotations = create_debug_annotations();
                            let start_event = create_track_event(
                                Some(span.typ.type_name_string()),
                                span.thread_id,
                                Some(track_event::Type::SliceBegin),
                                debug_annotations,
                            );
                            (&mut packet.data).replace(Data::TrackEvent(start_event));
                        }
                        _ => unreachable!(),
                    }
                    // packet.data = Some(Data::TrackEvent(start_event));
=======
                    let debug_annotations = create_debug_annotations();
                    let start_event = create_track_event(
                        Some(span.typ.type_name_string()),
                        span.thread_id,
                        Some(track_event::Type::SliceBegin),
                        debug_annotations,
                    );
                    packet.data = Some(Data::TrackEvent(start_event));
>>>>>>> b19bd0ca
                    packet.timestamp = Some(span.start.as_unix_nanos(&anchor));
                    packet.optional_trusted_packet_sequence_id =
                        Some(OptionalTrustedPacketSequenceId::TrustedPacketSequenceId(42));

                    num_packets += 1;
<<<<<<< HEAD
=======
                    let packet = unsafe { packets.get_unchecked_mut(num_packets) };
>>>>>>> b19bd0ca

                    // End event packet
                    let packet = unsafe { packets.get_unchecked_mut(num_packets) };
                    let debug_annotations = create_debug_annotations();
                    let end_event = create_track_event(
                        None,
                        span.thread_id,
                        Some(track_event::Type::SliceEnd),
                        debug_annotations,
                    );

                    packet.data = Some(Data::TrackEvent(end_event));
                    packet.trusted_pid = Some(pid);
                    packet.timestamp = Some(span.end.as_unix_nanos(&anchor));
                    packet.optional_trusted_packet_sequence_id =
                        Some(OptionalTrustedPacketSequenceId::TrustedPacketSequenceId(42));

                    num_packets += 1;
                }
                Type::RuntimeStart(_) => {
                    unimplemented!()
                }
                Type::RuntimeTarminate(_) => {
                    unimplemented!()
                }
            };
        }

        trace.inner = TracePackets(Reusable::new(&*TRACE_PACKETS_POOL, packets));
        trace.write(&mut self.output, num_packets);
    }
}

/// This is called when a SpanQueue at local storage gets initialized.
pub(crate) fn thread_descriptor() -> RawSpan {
    let thread_id = crate::utils::thread_id::get() as u64;
    RawSpan {
        typ: Type::ThreadDiscriptor(ThreadDiscriptor {
            thread_name: std::thread::current()
                .name()
                .map(|str| str.into())
                .unwrap_or(format!("{thread_id}")),
        }),
        thread_id: crate::utils::thread_id::get() as u64,
        start: Instant::ZERO,
        end: Instant::ZERO,
    }
}

/// This is called when a SpanQueue at local storage gets initialized.
pub(crate) fn process_descriptor() -> RawSpan {
    RawSpan {
        typ: Type::ProcessDiscriptor(ProcessDiscriptor {}),
        thread_id: crate::utils::thread_id::get() as u64,
        start: Instant::ZERO,
        end: Instant::ZERO,
    }
}<|MERGE_RESOLUTION|>--- conflicted
+++ resolved
@@ -28,7 +28,6 @@
 use prost::Message;
 use std::{fs::File, io::Write, path::Path};
 
-<<<<<<< HEAD
 fn trace_packet_init() -> Vec<TracePacket> {
     vec![TracePacket::default(); DEFAULT_BATCH_SIZE * 2]
 }
@@ -41,17 +40,6 @@
     Lazy::new(|| Pool::new(trace_packet_init, clear::<Vec<TracePacket>>));
 static DEBUG_ANNOTATION_POOL: Lazy<Pool<Vec<DebugAnnotation>>> =
     Lazy::new(|| Pool::new(Vec::new, clear::<Vec<DebugAnnotation>>));
-=======
-fn init() -> Vec<TracePacket> {
-    vec![TracePacket::default(); DEFAULT_BATCH_SIZE * 2]
-}
-
-fn clear(_vec: &mut Vec<TracePacket>) {
-    // do nothing
-}
-
-static TRACE_PACKETS_POOL: Lazy<Pool<Vec<TracePacket>>> = Lazy::new(|| Pool::new(init, clear));
->>>>>>> b19bd0ca
 
 thread_local! {
     static TRACE_PACKETS_PULLER: RefCell<Puller<'static, Vec<TracePacket>>> = RefCell::new(TRACE_PACKETS_POOL.puller(2));
@@ -59,16 +47,12 @@
 }
 
 struct TracePackets(pub(crate) Reusable<'static, Vec<TracePacket>>);
-<<<<<<< HEAD
 struct DebugAnnotations(pub(crate) Reusable<'static, Vec<DebugAnnotation>>);
-=======
->>>>>>> b19bd0ca
 
 impl Default for TracePackets {
     fn default() -> Self {
         TRACE_PACKETS_PULLER
             .try_with(|puller| TracePackets(puller.borrow_mut().pull()))
-<<<<<<< HEAD
             .unwrap_or_else(|_| {
                 TracePackets(Reusable::new(&*TRACE_PACKETS_POOL, trace_packet_init()))
             })
@@ -80,9 +64,6 @@
         DEBUG_ANNOTATION_PULLER
             .try_with(|puller| DebugAnnotations(puller.borrow_mut().pull()))
             .unwrap_or_else(|_| DebugAnnotations(Reusable::new(&*&DEBUG_ANNOTATION_POOL, vec![])))
-=======
-            .unwrap_or_else(|_| TracePackets(Reusable::new(&*TRACE_PACKETS_POOL, init())))
->>>>>>> b19bd0ca
     }
 }
 
@@ -198,11 +179,6 @@
 
     trace.data = Some(Data::TrackDescriptor(track_descriptor));
     trace.optional_trusted_uid = Some(OptionalTrustedUid::TrustedUid(42));
-<<<<<<< HEAD
-=======
-    // Insert the packet at the beginning
-    // trace.insert(0, packet);
->>>>>>> b19bd0ca
 }
 struct Trace {
     pub(self) inner: TracePackets,
@@ -274,7 +250,6 @@
                 }
                 Type::RunTask(_) => {
                     // Start event packet
-<<<<<<< HEAD
                     // let debug_annotations = create_debug_annotations();
                     // let start_event = create_track_event(
                     //     Some(span.typ.type_name_string()),
@@ -301,25 +276,11 @@
                         _ => unreachable!(),
                     }
                     // packet.data = Some(Data::TrackEvent(start_event));
-=======
-                    let debug_annotations = create_debug_annotations();
-                    let start_event = create_track_event(
-                        Some(span.typ.type_name_string()),
-                        span.thread_id,
-                        Some(track_event::Type::SliceBegin),
-                        debug_annotations,
-                    );
-                    packet.data = Some(Data::TrackEvent(start_event));
->>>>>>> b19bd0ca
                     packet.timestamp = Some(span.start.as_unix_nanos(&anchor));
                     packet.optional_trusted_packet_sequence_id =
                         Some(OptionalTrustedPacketSequenceId::TrustedPacketSequenceId(42));
 
                     num_packets += 1;
-<<<<<<< HEAD
-=======
-                    let packet = unsafe { packets.get_unchecked_mut(num_packets) };
->>>>>>> b19bd0ca
 
                     // End event packet
                     let packet = unsafe { packets.get_unchecked_mut(num_packets) };
@@ -327,10 +288,6 @@
                     let end_event = create_track_event(
                         None,
                         span.thread_id,
-                        Some(track_event::Type::SliceEnd),
-                        debug_annotations,
-                    );
-
                     packet.data = Some(Data::TrackEvent(end_event));
                     packet.trusted_pid = Some(pid);
                     packet.timestamp = Some(span.end.as_unix_nanos(&anchor));
