--- conflicted
+++ resolved
@@ -62,15 +62,7 @@
 
 [[bench]]
 harness = false
-<<<<<<< HEAD
 name = "object_pool"
 
 [profile.release]
-debug = true
-=======
-name = "id"
-
-[[bench]]
-harness = false
-name = "vec"
->>>>>>> f9f818f9
+debug = true