use std::sync::OnceLock;

<<<<<<< HEAD
use criterion::criterion_group;
use criterion::criterion_main;
use criterion::Criterion;
use rt_trace::config::Config;
use rt_trace::consumer::SpanConsumer;
use rt_trace::initialize;
use rt_trace::span;
use rt_trace::span::RunTask;
use rt_trace::start;
=======
use divan::Bencher;
>>>>>>> f9f818f9

fn main() {
    divan::main();
}

#[divan::bench_group(name = "single thread")]
mod single_thread {
    use super::*;

    #[divan::bench(args = [1, 10, 100, 1000, 10000])]
    fn tokio_tracing(bencher: Bencher, n: usize) {
        init_tokio_tracing();

        bencher.bench(|| tokio_tracing_harness(n));
    }

    #[divan::bench(args = [1, 10, 100, 1000, 10000])]
    fn fastrace(bencher: Bencher, n: usize) {
        init_fastrace();

        bencher.bench(|| fastrace_harness(n));
    }
}

<<<<<<< HEAD
fn init_rt_trace() {
    struct DummyReporter;

    impl SpanConsumer for DummyReporter {
        fn consume(&mut self, spans: &[rt_trace::span::RawSpan]) {}
    }

    initialize(Config {}, DummyReporter {});
    start();
}

fn opentelemetry_harness(n: usize) {
    fn dummy_opentelementry(n: usize) {
        for _ in 0..n {
            let child = tracing::span!(tracing::Level::TRACE, "child");
            let _enter = child.enter();
        }
=======
#[divan::bench_group(name = "multi threads")]
mod multi_thread {
    use super::*;

    #[divan::bench(args = [1, 10, 100, 1000, 10000])]
    fn tokio_tracing(bencher: Bencher, n: usize) {
        init_tokio_tracing();

        let parallelism = std::thread::available_parallelism().unwrap().get() - 1;

        bencher.bench(|| {
            let handles: Vec<_> = (0..parallelism)
                .map(|_| std::thread::spawn(move || tokio_tracing_harness(n)))
                .collect();

            for handle in handles {
                handle.join().unwrap();
            }
        });
>>>>>>> f9f818f9
    }

    #[divan::bench(args = [1, 10, 100, 1000, 10000])]
    fn fastrace(bencher: Bencher, n: usize) {
        init_fastrace();

        let parallelism = std::thread::available_parallelism().unwrap().get() - 1;

        bencher.bench(|| {
            let handles: Vec<_> = (0..parallelism)
                .map(|_| std::thread::spawn(move || fastrace_harness(n)))
                .collect();

            for handle in handles {
                handle.join().unwrap();
            }
        });
    }
}

fn make_span_exporter() -> opentelemetry_otlp::SpanExporter {
    let rt = tokio::runtime::Builder::new_multi_thread()
        .enable_all()
        .build()
        .unwrap();
    let exporter = rt.block_on(async {
        opentelemetry_otlp::SpanExporter::builder()
            .with_tonic()
            .build()
            .unwrap()
    });
    std::mem::forget(rt);
    exporter
}

fn init_tokio_tracing() {
    use opentelemetry::trace::TracerProvider;
    use tracing_subscriber::prelude::*;

    static INIT: OnceLock<()> = OnceLock::new();
    INIT.get_or_init(|| {
        let exporter = make_span_exporter();
        let provider = opentelemetry_sdk::trace::SdkTracerProvider::builder()
            .with_batch_exporter(exporter)
            .build();
        let tracer = provider.tracer("tracing-otel-subscriber");
        tracing_subscriber::registry()
            .with(tracing_opentelemetry::OpenTelemetryLayer::new(tracer))
            .init();
    });
}

fn init_fastrace() {
    use std::borrow::Cow;

    static INIT: OnceLock<()> = OnceLock::new();
    INIT.get_or_init(|| {
        let exporter = make_span_exporter();
        let reporter = fastrace_opentelemetry::OpenTelemetryReporter::new(
            exporter,
            opentelemetry::trace::SpanKind::Server,
            Cow::Owned(opentelemetry_sdk::Resource::builder().build()),
            opentelemetry::InstrumentationScope::builder("example-crate").build(),
        );

        fastrace::set_reporter(reporter, fastrace::collector::Config::default());
    });
}

fn tokio_tracing_harness(n: usize) {
    fn dummy_tokio_tracing(n: usize) {
        for _ in 0..n {
            let child = tracing::span!(tracing::Level::TRACE, "child");
            let _enter = child.enter();
        }
    }

    let root = tracing::span!(tracing::Level::TRACE, "parent");
    let _enter = root.enter();

    dummy_tokio_tracing(n);
}

fn fastrace_harness(n: usize) {
    use fastrace::prelude::*;

    let root = Span::root("parent", SpanContext::new(TraceId(12), SpanId::default()));
    for _ in 0..(n / 10000) {
        // We have to flush spans stored in SpanQueue for every 10240 iteration.
        let _g = root.set_local_parent();
        for _ in 0..10000 {
            let _guard = LocalSpan::enter_with_local_parent("child");
        }
    }
}

fn rt_trace_harness(n: usize) {
    fn dummy_fastrace(n: usize) {
        for _ in 0..n {
            let _guard = span(span::Type::RunTask(RunTask::default()));
        }
    }
    dummy_fastrace(n);
<<<<<<< HEAD
}

fn tracing_comparison(c: &mut Criterion) {
    init_opentelemetry();
    init_fastrace();
    init_rt_trace();

    let mut bgroup = c.benchmark_group("compare");

    for n in &[10000, 100000, 1000000] {
        // bgroup.bench_function(format!("Tokio Tracing/{n}"), |b| {
        //     b.iter(|| opentelemetry_harness(*n))
        // });
        // bgroup.bench_function(format!("Rustracing/{n}"), |b| {
        //     b.iter(|| rustracing_harness(*n))
        // });
        bgroup.bench_function(format!("fastrace/{n}"), |b| b.iter(|| fastrace_harness(*n)));
        bgroup.bench_function(format!("rt_trace/{n}"), |b| b.iter(|| rt_trace_harness(*n)));
    }

    bgroup.finish();
}

criterion_group!(benches, tracing_comparison);
criterion_main!(benches);
=======
}
>>>>>>> f9f818f9
<|MERGE_RESOLUTION|>--- conflicted
+++ resolved
@@ -1,6 +1,5 @@
 use std::sync::OnceLock;
 
-<<<<<<< HEAD
 use criterion::criterion_group;
 use criterion::criterion_main;
 use criterion::Criterion;
@@ -10,9 +9,6 @@
 use rt_trace::span;
 use rt_trace::span::RunTask;
 use rt_trace::start;
-=======
-use divan::Bencher;
->>>>>>> f9f818f9
 
 fn main() {
     divan::main();
@@ -37,25 +33,6 @@
     }
 }
 
-<<<<<<< HEAD
-fn init_rt_trace() {
-    struct DummyReporter;
-
-    impl SpanConsumer for DummyReporter {
-        fn consume(&mut self, spans: &[rt_trace::span::RawSpan]) {}
-    }
-
-    initialize(Config {}, DummyReporter {});
-    start();
-}
-
-fn opentelemetry_harness(n: usize) {
-    fn dummy_opentelementry(n: usize) {
-        for _ in 0..n {
-            let child = tracing::span!(tracing::Level::TRACE, "child");
-            let _enter = child.enter();
-        }
-=======
 #[divan::bench_group(name = "multi threads")]
 mod multi_thread {
     use super::*;
@@ -75,7 +52,6 @@
                 handle.join().unwrap();
             }
         });
->>>>>>> f9f818f9
     }
 
     #[divan::bench(args = [1, 10, 100, 1000, 10000])]
@@ -145,8 +121,19 @@
     });
 }
 
-fn tokio_tracing_harness(n: usize) {
-    fn dummy_tokio_tracing(n: usize) {
+fn init_rt_trace() {
+    struct DummyReporter;
+
+    impl SpanConsumer for DummyReporter {
+        fn consume(&mut self, spans: &[rt_trace::span::RawSpan]) {}
+    }
+
+    initialize(Config {}, DummyReporter {});
+    start();
+}
+
+fn opentelemetry_harness(n: usize) {
+    fn dummy_opentelementry(n: usize) {
         for _ in 0..n {
             let child = tracing::span!(tracing::Level::TRACE, "child");
             let _enter = child.enter();
@@ -179,7 +166,6 @@
         }
     }
     dummy_fastrace(n);
-<<<<<<< HEAD
 }
 
 fn tracing_comparison(c: &mut Criterion) {
@@ -204,7 +190,4 @@
 }
 
 criterion_group!(benches, tracing_comparison);
-criterion_main!(benches);
-=======
-}
->>>>>>> f9f818f9
+criterion_main!(benches);