--- conflicted
+++ resolved
@@ -6,17 +6,8 @@
   "fastrace-datadog",
   "fastrace-opentelemetry",
   "fastrace-futures",
-<<<<<<< HEAD
   "fastrace-perfetto",
-  "rt-trace",
-  "test-statically-disable",
-=======
-
-  # non-publish crates
-  "examples",
-  "tests/macros",
-  "tests/statically-disable",
->>>>>>> f9f818f9
+  "rt-trace"
 ]
 resolver = "2"
 
